/*-*- Mode: C; c-basic-offset: 8; indent-tabs-mode: nil -*-*/

/***
  This file is part of systemd.

  Copyright 2013 Lennart Poettering

  systemd is free software; you can redistribute it and/or modify it
  under the terms of the GNU Lesser General Public License as published by
  the Free Software Foundation; either version 2.1 of the License, or
  (at your option) any later version.

  systemd is distributed in the hope that it will be useful, but
  WITHOUT ANY WARRANTY; without even the implied warranty of
  MERCHANTABILITY or FITNESS FOR A PARTICULAR PURPOSE. See the GNU
  Lesser General Public License for more details.

  You should have received a copy of the GNU Lesser General Public License
  along with systemd; If not, see <http://www.gnu.org/licenses/>.
***/

#ifdef HAVE_VALGRIND_MEMCHECK_H
#include <valgrind/memcheck.h>
#endif

#include <stddef.h>
#include <errno.h>

#include "strv.h"
#include "sd-bus.h"
#include "bus-internal.h"
#include "bus-message.h"
#include "bus-control.h"
#include "bus-bloom.h"
#include "bus-util.h"
#include "capability.h"

_public_ int sd_bus_get_unique_name(sd_bus *bus, const char **unique) {
        int r;

        assert_return(bus, -EINVAL);
        assert_return(unique, -EINVAL);
        assert_return(!bus_pid_changed(bus), -ECHILD);

        if (!bus->bus_client)
                return -EINVAL;

        r = bus_ensure_running(bus);
        if (r < 0)
                return r;

        *unique = bus->unique_name;
        return 0;
}

static int bus_request_name_kernel(sd_bus *bus, const char *name, uint64_t flags) {
        struct kdbus_cmd *n;
        size_t size, l;
        int r;

        assert(bus);
        assert(name);

        l = strlen(name) + 1;
        size = offsetof(struct kdbus_cmd, items) + KDBUS_ITEM_SIZE(l);
        n = alloca0_align(size, 8);
        n->size = size;
        n->flags = request_name_flags_to_kdbus(flags);

        n->items[0].size = KDBUS_ITEM_HEADER_SIZE + l;
        n->items[0].type = KDBUS_ITEM_NAME;
        memcpy(n->items[0].str, name, l);

#ifdef HAVE_VALGRIND_MEMCHECK_H
        VALGRIND_MAKE_MEM_DEFINED(n, n->size);
#endif

        r = ioctl(bus->input_fd, KDBUS_CMD_NAME_ACQUIRE, n);
        if (r < 0)
                return -errno;

        if (n->return_flags & KDBUS_NAME_IN_QUEUE)
                return 0;

        return 1;
}

static int bus_request_name_dbus1(sd_bus *bus, const char *name, uint64_t flags) {
        _cleanup_bus_message_unref_ sd_bus_message *reply = NULL;
        uint32_t ret, param = 0;
        int r;

        assert(bus);
        assert(name);

        if (flags & SD_BUS_NAME_ALLOW_REPLACEMENT)
                param |= BUS_NAME_ALLOW_REPLACEMENT;
        if (flags & SD_BUS_NAME_REPLACE_EXISTING)
                param |= BUS_NAME_REPLACE_EXISTING;
        if (!(flags & SD_BUS_NAME_QUEUE))
                param |= BUS_NAME_DO_NOT_QUEUE;

        r = sd_bus_call_method(
                        bus,
                        "org.freedesktop.DBus",
                        "/org/freedesktop/DBus",
                        "org.freedesktop.DBus",
                        "RequestName",
                        NULL,
                        &reply,
                        "su",
                        name,
                        param);
        if (r < 0)
                return r;

        r = sd_bus_message_read(reply, "u", &ret);
        if (r < 0)
                return r;

        if (ret == BUS_NAME_ALREADY_OWNER)
                return -EALREADY;
        else if (ret == BUS_NAME_EXISTS)
                return -EEXIST;
        else if (ret == BUS_NAME_IN_QUEUE)
                return 0;
        else if (ret == BUS_NAME_PRIMARY_OWNER)
                return 1;

        return -EIO;
}

_public_ int sd_bus_request_name(sd_bus *bus, const char *name, uint64_t flags) {
        assert_return(bus, -EINVAL);
        assert_return(name, -EINVAL);
        assert_return(!bus_pid_changed(bus), -ECHILD);
        assert_return(!(flags & ~(SD_BUS_NAME_ALLOW_REPLACEMENT|SD_BUS_NAME_REPLACE_EXISTING|SD_BUS_NAME_QUEUE)), -EINVAL);
        assert_return(service_name_is_valid(name), -EINVAL);
        assert_return(name[0] != ':', -EINVAL);

        if (!bus->bus_client)
                return -EINVAL;

        /* Don't allow requesting the special driver and local names */
        if (STR_IN_SET(name, "org.freedesktop.DBus", "org.freedesktop.DBus.Local"))
                return -EINVAL;

        if (!BUS_IS_OPEN(bus->state))
                return -ENOTCONN;

        if (bus->is_kernel)
                return bus_request_name_kernel(bus, name, flags);
        else
                return bus_request_name_dbus1(bus, name, flags);
}

static int bus_release_name_kernel(sd_bus *bus, const char *name) {
        struct kdbus_cmd *n;
        size_t size, l;
        int r;

        assert(bus);
        assert(name);

        l = strlen(name) + 1;
        size = offsetof(struct kdbus_cmd, items) + KDBUS_ITEM_SIZE(l);
        n = alloca0_align(size, 8);
        n->size = size;

        n->items[0].size = KDBUS_ITEM_HEADER_SIZE + l;
        n->items[0].type = KDBUS_ITEM_NAME;
        memcpy(n->items[0].str, name, l);

#ifdef HAVE_VALGRIND_MEMCHECK_H
        VALGRIND_MAKE_MEM_DEFINED(n, n->size);
#endif
        r = ioctl(bus->input_fd, KDBUS_CMD_NAME_RELEASE, n);
        if (r < 0)
                return -errno;

        return 0;
}

static int bus_release_name_dbus1(sd_bus *bus, const char *name) {
        _cleanup_bus_message_unref_ sd_bus_message *reply = NULL;
        uint32_t ret;
        int r;

        assert(bus);
        assert(name);

        r = sd_bus_call_method(
                        bus,
                        "org.freedesktop.DBus",
                        "/org/freedesktop/DBus",
                        "org.freedesktop.DBus",
                        "ReleaseName",
                        NULL,
                        &reply,
                        "s",
                        name);
        if (r < 0)
                return r;

        r = sd_bus_message_read(reply, "u", &ret);
        if (r < 0)
                return r;
        if (ret == BUS_NAME_NON_EXISTENT)
                return -ESRCH;
        if (ret == BUS_NAME_NOT_OWNER)
                return -EADDRINUSE;
        if (ret == BUS_NAME_RELEASED)
                return 0;

        return -EINVAL;
}

_public_ int sd_bus_release_name(sd_bus *bus, const char *name) {
        assert_return(bus, -EINVAL);
        assert_return(name, -EINVAL);
        assert_return(!bus_pid_changed(bus), -ECHILD);
        assert_return(service_name_is_valid(name), -EINVAL);
        assert_return(name[0] != ':', -EINVAL);

        if (!bus->bus_client)
                return -EINVAL;

        /* Don't allow releasing the special driver and local names */
        if (STR_IN_SET(name, "org.freedesktop.DBus", "org.freedesktop.DBus.Local"))
                return -EINVAL;

        if (!BUS_IS_OPEN(bus->state))
                return -ENOTCONN;

        if (bus->is_kernel)
                return bus_release_name_kernel(bus, name);
        else
                return bus_release_name_dbus1(bus, name);
}

static int kernel_get_list(sd_bus *bus, uint64_t flags, char ***x) {
        struct kdbus_cmd_list cmd = {
                .size = sizeof(cmd),
                .flags = flags,
        };
        struct kdbus_info *name_list, *name;
        uint64_t previous_id = 0;
        int r;

        /* Caller will free half-constructed list on failure... */

        r = ioctl(bus->input_fd, KDBUS_CMD_LIST, &cmd);
        if (r < 0)
                return -errno;

        name_list = (struct kdbus_info *) ((uint8_t *) bus->kdbus_buffer + cmd.offset);

        KDBUS_FOREACH(name, name_list, cmd.list_size) {

                struct kdbus_item *item;
                const char *entry_name = NULL;

                if ((flags & KDBUS_LIST_UNIQUE) && name->id != previous_id) {
                        char *n;

                        if (asprintf(&n, ":1.%llu", (unsigned long long) name->id) < 0) {
                                r = -ENOMEM;
                                goto fail;
                        }

                        r = strv_consume(x, n);
                        if (r < 0)
                                goto fail;

                        previous_id = name->id;
                }

                KDBUS_ITEM_FOREACH(item, name, items)
                        if (item->type == KDBUS_ITEM_OWNED_NAME)
                                entry_name = item->name.name;

                if (entry_name && service_name_is_valid(entry_name)) {
                        r = strv_extend(x, entry_name);
                        if (r < 0) {
                                r = -ENOMEM;
                                goto fail;
                        }
                }
        }

        r = 0;

fail:
        bus_kernel_cmd_free(bus, cmd.offset);
        return r;
}

static int bus_list_names_kernel(sd_bus *bus, char ***acquired, char ***activatable) {
        _cleanup_strv_free_ char **x = NULL, **y = NULL;
        int r;

        if (acquired) {
                r = kernel_get_list(bus, KDBUS_LIST_UNIQUE | KDBUS_LIST_NAMES, &x);
                if (r < 0)
                        return r;
        }

        if (activatable) {
                r = kernel_get_list(bus, KDBUS_LIST_ACTIVATORS, &y);
                if (r < 0)
                        return r;

                *activatable = y;
                y = NULL;
        }

        if (acquired) {
                *acquired = x;
                x = NULL;
        }

        return 0;
}

static int bus_list_names_dbus1(sd_bus *bus, char ***acquired, char ***activatable) {
        _cleanup_bus_message_unref_ sd_bus_message *reply = NULL;
        _cleanup_strv_free_ char **x = NULL, **y = NULL;
        int r;

        if (acquired) {
                r = sd_bus_call_method(
                                bus,
                                "org.freedesktop.DBus",
                                "/org/freedesktop/DBus",
                                "org.freedesktop.DBus",
                                "ListNames",
                                NULL,
                                &reply,
                                NULL);
                if (r < 0)
                        return r;

                r = sd_bus_message_read_strv(reply, &x);
                if (r < 0)
                        return r;

                reply = sd_bus_message_unref(reply);
        }

        if (activatable) {
                r = sd_bus_call_method(
                                bus,
                                "org.freedesktop.DBus",
                                "/org/freedesktop/DBus",
                                "org.freedesktop.DBus",
                                "ListActivatableNames",
                                NULL,
                                &reply,
                                NULL);
                if (r < 0)
                        return r;

                r = sd_bus_message_read_strv(reply, &y);
                if (r < 0)
                        return r;

                *activatable = y;
                y = NULL;
        }

        if (acquired) {
                *acquired = x;
                x = NULL;
        }

        return 0;
}

_public_ int sd_bus_list_names(sd_bus *bus, char ***acquired, char ***activatable) {
        assert_return(bus, -EINVAL);
        assert_return(acquired || activatable, -EINVAL);
        assert_return(!bus_pid_changed(bus), -ECHILD);

        if (!bus->bus_client)
                return -EINVAL;

        if (!BUS_IS_OPEN(bus->state))
                return -ENOTCONN;

        if (bus->is_kernel)
                return bus_list_names_kernel(bus, acquired, activatable);
        else
                return bus_list_names_dbus1(bus, acquired, activatable);
}

static int bus_populate_creds_from_items(
                sd_bus *bus,
                struct kdbus_info *info,
                uint64_t mask,
                sd_bus_creds *c) {

        struct kdbus_item *item;
        uint64_t m;
        int r;

        assert(bus);
        assert(info);
        assert(c);

        KDBUS_ITEM_FOREACH(item, info, items) {

                switch (item->type) {

                case KDBUS_ITEM_PIDS:

                        if (mask & SD_BUS_CREDS_PID && item->pids.pid > 0) {
                                c->pid = (pid_t) item->pids.pid;
                                c->mask |= SD_BUS_CREDS_PID;
                        }

                        if (mask & SD_BUS_CREDS_TID && item->pids.tid > 0) {
                                c->tid = (pid_t) item->pids.tid;
                                c->mask |= SD_BUS_CREDS_TID;
                        }

                        if (mask & SD_BUS_CREDS_PPID) {
                                if (item->pids.ppid > 0) {
                                        c->ppid = (pid_t) item->pids.ppid;
                                        c->mask |= SD_BUS_CREDS_PPID;
                                } else if (item->pids.pid == 1) {
                                        /* The structure doesn't
                                         * really distinguish the case
                                         * where a process has no
                                         * parent and where we don't
                                         * know it because it could
                                         * not be translated due to
                                         * namespaces. However, we
                                         * know that PID 1 has no
                                         * parent process, hence let's
                                         * patch that in, manually. */
                                        c->ppid = 0;
                                        c->mask |= SD_BUS_CREDS_PPID;
                                }
                        }

                        break;

                case KDBUS_ITEM_CREDS:

                        if (mask & SD_BUS_CREDS_UID && (uid_t) item->creds.uid != UID_INVALID) {
                                c->uid = (uid_t) item->creds.uid;
                                c->mask |= SD_BUS_CREDS_UID;
                        }

                        if (mask & SD_BUS_CREDS_EUID && (uid_t) item->creds.euid != UID_INVALID) {
                                c->euid = (uid_t) item->creds.euid;
                                c->mask |= SD_BUS_CREDS_EUID;
                        }

                        if (mask & SD_BUS_CREDS_SUID && (uid_t) item->creds.suid != UID_INVALID) {
                                c->suid = (uid_t) item->creds.suid;
                                c->mask |= SD_BUS_CREDS_SUID;
                        }

                        if (mask & SD_BUS_CREDS_FSUID && (uid_t) item->creds.fsuid != UID_INVALID) {
                                c->fsuid = (uid_t) item->creds.fsuid;
                                c->mask |= SD_BUS_CREDS_FSUID;
                        }

                        if (mask & SD_BUS_CREDS_GID && (gid_t) item->creds.gid != GID_INVALID) {
                                c->gid = (gid_t) item->creds.gid;
                                c->mask |= SD_BUS_CREDS_GID;
                        }

                        if (mask & SD_BUS_CREDS_EGID && (gid_t) item->creds.egid != GID_INVALID) {
                                c->egid = (gid_t) item->creds.egid;
                                c->mask |= SD_BUS_CREDS_EGID;
                        }

                        if (mask & SD_BUS_CREDS_SGID && (gid_t) item->creds.sgid != GID_INVALID) {
                                c->sgid = (gid_t) item->creds.sgid;
                                c->mask |= SD_BUS_CREDS_SGID;
                        }

                        if (mask & SD_BUS_CREDS_FSGID && (gid_t) item->creds.fsgid != GID_INVALID) {
                                c->fsgid = (gid_t) item->creds.fsgid;
                                c->mask |= SD_BUS_CREDS_FSGID;
                        }

                        break;

                case KDBUS_ITEM_PID_COMM:
                        if (mask & SD_BUS_CREDS_COMM) {
                                r = free_and_strdup(&c->comm, item->str);
                                if (r < 0)
                                        return r;

                                c->mask |= SD_BUS_CREDS_COMM;
                        }
                        break;

                case KDBUS_ITEM_TID_COMM:
                        if (mask & SD_BUS_CREDS_TID_COMM) {
                                r = free_and_strdup(&c->tid_comm, item->str);
                                if (r < 0)
                                        return r;

                                c->mask |= SD_BUS_CREDS_TID_COMM;
                        }
                        break;

                case KDBUS_ITEM_EXE:
                        if (mask & SD_BUS_CREDS_EXE) {
                                r = free_and_strdup(&c->exe, item->str);
                                if (r < 0)
                                        return r;

                                c->mask |= SD_BUS_CREDS_EXE;
                        }
                        break;

                case KDBUS_ITEM_CMDLINE:
                        if (mask & SD_BUS_CREDS_CMDLINE) {
                                c->cmdline_size = item->size - offsetof(struct kdbus_item, data);
                                c->cmdline = memdup(item->data, c->cmdline_size);
                                if (!c->cmdline)
                                        return -ENOMEM;

                                c->mask |= SD_BUS_CREDS_CMDLINE;
                        }
                        break;

                case KDBUS_ITEM_CGROUP:
                        m = (SD_BUS_CREDS_CGROUP | SD_BUS_CREDS_UNIT |
                             SD_BUS_CREDS_USER_UNIT | SD_BUS_CREDS_SLICE |
                             SD_BUS_CREDS_SESSION | SD_BUS_CREDS_OWNER_UID) & mask;

                        if (m) {
                                r = free_and_strdup(&c->cgroup, item->str);
                                if (r < 0)
                                        return r;

                                r = bus_get_root_path(bus);
                                if (r < 0)
                                        return r;

                                r = free_and_strdup(&c->cgroup_root, bus->cgroup_root);
                                if (r < 0)
                                        return r;

                                c->mask |= m;
                        }
                        break;

                case KDBUS_ITEM_CAPS:
                        m = (SD_BUS_CREDS_EFFECTIVE_CAPS | SD_BUS_CREDS_PERMITTED_CAPS |
                             SD_BUS_CREDS_INHERITABLE_CAPS | SD_BUS_CREDS_BOUNDING_CAPS) & mask;

                        if (m) {
                                if (item->caps.last_cap != cap_last_cap() ||
                                    item->size - offsetof(struct kdbus_item, caps.caps) < DIV_ROUND_UP(item->caps.last_cap, 32U) * 4 * 4)
                                        return -EBADMSG;

                                c->capability = memdup(item->caps.caps, item->size - offsetof(struct kdbus_item, caps.caps));
                                if (!c->capability)
                                        return -ENOMEM;

                                c->mask |= m;
                        }
                        break;

                case KDBUS_ITEM_SECLABEL:
                        if (mask & SD_BUS_CREDS_SELINUX_CONTEXT) {
                                r = free_and_strdup(&c->label, item->str);
                                if (r < 0)
                                        return r;

                                c->mask |= SD_BUS_CREDS_SELINUX_CONTEXT;
                        }
                        break;

                case KDBUS_ITEM_AUDIT:
                        if (mask & SD_BUS_CREDS_AUDIT_SESSION_ID) {
                                c->audit_session_id = (uint32_t) item->audit.sessionid;
                                c->mask |= SD_BUS_CREDS_AUDIT_SESSION_ID;
                        }

                        if (mask & SD_BUS_CREDS_AUDIT_LOGIN_UID) {
                                c->audit_login_uid = (uid_t) item->audit.loginuid;
                                c->mask |= SD_BUS_CREDS_AUDIT_LOGIN_UID;
                        }
                        break;

                case KDBUS_ITEM_OWNED_NAME:
                        if ((mask & SD_BUS_CREDS_WELL_KNOWN_NAMES) && service_name_is_valid(item->name.name)) {
                                r = strv_extend(&c->well_known_names, item->name.name);
                                if (r < 0)
                                        return r;

                                c->mask |= SD_BUS_CREDS_WELL_KNOWN_NAMES;
                        }
                        break;

                case KDBUS_ITEM_CONN_DESCRIPTION:
                        if (mask & SD_BUS_CREDS_DESCRIPTION) {
                                r = free_and_strdup(&c->description, item->str);
                                if (r < 0)
                                        return r;

                                c->mask |= SD_BUS_CREDS_DESCRIPTION;
                        }
                        break;

                case KDBUS_ITEM_AUXGROUPS:
                        if (mask & SD_BUS_CREDS_SUPPLEMENTARY_GIDS) {
                                size_t i, n;
                                uid_t *g;

                                n = (item->size - offsetof(struct kdbus_item, data64)) / sizeof(uint64_t);
                                g = new(gid_t, n);
                                if (!g)
                                        return -ENOMEM;

                                for (i = 0; i < n; i++)
                                        g[i] = item->data64[i];

                                free(c->supplementary_gids);
                                c->supplementary_gids = g;
                                c->n_supplementary_gids = n;

                                c->mask |= SD_BUS_CREDS_SUPPLEMENTARY_GIDS;
                        }
                        break;
                }
        }

        return 0;
}

int bus_get_name_creds_kdbus(
                sd_bus *bus,
                const char *name,
                uint64_t mask,
                bool allow_activator,
                sd_bus_creds **creds) {

        _cleanup_bus_creds_unref_ sd_bus_creds *c = NULL;
        struct kdbus_cmd_info *cmd;
        struct kdbus_info *conn_info;
        size_t size, l;
        uint64_t id;
        int r;

        if (streq(name, "org.freedesktop.DBus"))
                return -EOPNOTSUPP;

        r = bus_kernel_parse_unique_name(name, &id);
        if (r < 0)
                return r;
        if (r > 0) {
                size = offsetof(struct kdbus_cmd_info, items);
                cmd = alloca0_align(size, 8);
                cmd->id = id;
        } else {
                l = strlen(name) + 1;
                size = offsetof(struct kdbus_cmd_info, items) + KDBUS_ITEM_SIZE(l);
                cmd = alloca0_align(size, 8);
                cmd->items[0].size = KDBUS_ITEM_HEADER_SIZE + l;
                cmd->items[0].type = KDBUS_ITEM_NAME;
                memcpy(cmd->items[0].str, name, l);
        }

        /* If augmentation is on, and the bus didn't provide us
         * the bits we want, then ask for the PID/TID so that we
         * can read the rest from /proc. */
        if ((mask & SD_BUS_CREDS_AUGMENT) &&
            (mask & (SD_BUS_CREDS_PPID|
                     SD_BUS_CREDS_UID|SD_BUS_CREDS_EUID|SD_BUS_CREDS_SUID|SD_BUS_CREDS_FSUID|
                     SD_BUS_CREDS_GID|SD_BUS_CREDS_EGID|SD_BUS_CREDS_SGID|SD_BUS_CREDS_FSGID|
                     SD_BUS_CREDS_COMM|SD_BUS_CREDS_TID_COMM|SD_BUS_CREDS_EXE|SD_BUS_CREDS_CMDLINE|
                     SD_BUS_CREDS_CGROUP|SD_BUS_CREDS_UNIT|SD_BUS_CREDS_USER_UNIT|SD_BUS_CREDS_SLICE|SD_BUS_CREDS_SESSION|SD_BUS_CREDS_OWNER_UID|
                     SD_BUS_CREDS_EFFECTIVE_CAPS|SD_BUS_CREDS_PERMITTED_CAPS|SD_BUS_CREDS_INHERITABLE_CAPS|SD_BUS_CREDS_BOUNDING_CAPS|
                     SD_BUS_CREDS_SELINUX_CONTEXT|
                     SD_BUS_CREDS_AUDIT_SESSION_ID|SD_BUS_CREDS_AUDIT_LOGIN_UID)))
                mask |= SD_BUS_CREDS_PID;

        cmd->size = size;
        cmd->attach_flags = attach_flags_to_kdbus(mask);

        r = ioctl(bus->input_fd, KDBUS_CMD_CONN_INFO, cmd);
        if (r < 0)
                return -errno;

        conn_info = (struct kdbus_info *) ((uint8_t *) bus->kdbus_buffer + cmd->offset);

        /* Non-activated names are considered not available */
        if (!allow_activator && (conn_info->flags & KDBUS_HELLO_ACTIVATOR)) {
                if (name[0] == ':')
                        r = -ENXIO;
                else
                        r = -ESRCH;
                goto fail;
        }

        c = bus_creds_new();
        if (!c) {
                r = -ENOMEM;
                goto fail;
        }

        if (mask & SD_BUS_CREDS_UNIQUE_NAME) {
                if (asprintf(&c->unique_name, ":1.%llu", (unsigned long long) conn_info->id) < 0) {
                        r = -ENOMEM;
                        goto fail;
                }

                c->mask |= SD_BUS_CREDS_UNIQUE_NAME;
        }

        /* If KDBUS_ITEM_OWNED_NAME is requested then we'll get 0 of
           them in case the service has no names. This does not mean
           however that the list of owned names could not be
           acquired. Hence, let's explicitly clarify that the data is
           complete. */
        c->mask |= mask & SD_BUS_CREDS_WELL_KNOWN_NAMES;

        r = bus_populate_creds_from_items(bus, conn_info, mask, c);
        if (r < 0)
                goto fail;

        r = bus_creds_add_more(c, mask, 0, 0);
        if (r < 0)
                goto fail;

        if (creds) {
                *creds = c;
                c = NULL;
        }

        r = 0;

fail:
        bus_kernel_cmd_free(bus, cmd->offset);
        return r;
}

static int bus_get_name_creds_dbus1(
                sd_bus *bus,
                const char *name,
                uint64_t mask,
                sd_bus_creds **creds) {

        _cleanup_bus_message_unref_ sd_bus_message *reply_unique = NULL, *reply = NULL;
        _cleanup_bus_creds_unref_ sd_bus_creds *c = NULL;
        const char *unique = NULL;
        pid_t pid = 0;
        int r;

        /* Only query the owner if the caller wants to know it or if
         * the caller just wants to check whether a name exists */
        if ((mask & SD_BUS_CREDS_UNIQUE_NAME) || mask == 0) {
                r = sd_bus_call_method(
                                bus,
                                "org.freedesktop.DBus",
                                "/org/freedesktop/DBus",
                                "org.freedesktop.DBus",
                                "GetNameOwner",
                                NULL,
                                &reply_unique,
                                "s",
                                name);
                if (r < 0)
                        return r;

                r = sd_bus_message_read(reply_unique, "s", &unique);
                if (r < 0)
                        return r;
        }

        if (mask != 0) {
                c = bus_creds_new();
                if (!c)
                        return -ENOMEM;

                if ((mask & SD_BUS_CREDS_UNIQUE_NAME) && unique) {
                        c->unique_name = strdup(unique);
                        if (!c->unique_name)
                                return -ENOMEM;

                        c->mask |= SD_BUS_CREDS_UNIQUE_NAME;
                }

                if ((mask & SD_BUS_CREDS_PID) ||
                    ((mask & SD_BUS_CREDS_AUGMENT) &&
                     (mask & (SD_BUS_CREDS_UID|SD_BUS_CREDS_SUID|SD_BUS_CREDS_FSUID|
                              SD_BUS_CREDS_GID|SD_BUS_CREDS_EGID|SD_BUS_CREDS_SGID|SD_BUS_CREDS_FSGID|
                              SD_BUS_CREDS_COMM|SD_BUS_CREDS_EXE|SD_BUS_CREDS_CMDLINE|
                              SD_BUS_CREDS_CGROUP|SD_BUS_CREDS_UNIT|SD_BUS_CREDS_USER_UNIT|SD_BUS_CREDS_SLICE|SD_BUS_CREDS_SESSION|SD_BUS_CREDS_OWNER_UID|
                              SD_BUS_CREDS_EFFECTIVE_CAPS|SD_BUS_CREDS_PERMITTED_CAPS|SD_BUS_CREDS_INHERITABLE_CAPS|SD_BUS_CREDS_BOUNDING_CAPS|
                              SD_BUS_CREDS_SELINUX_CONTEXT|
                              SD_BUS_CREDS_AUDIT_SESSION_ID|SD_BUS_CREDS_AUDIT_LOGIN_UID)))) {

                        uint32_t u;

                        r = sd_bus_call_method(
                                        bus,
                                        "org.freedesktop.DBus",
                                        "/org/freedesktop/DBus",
                                        "org.freedesktop.DBus",
                                        "GetConnectionUnixProcessID",
                                        NULL,
                                        &reply,
                                        "s",
                                        unique ? unique : name);
                        if (r < 0)
                                return r;

                        r = sd_bus_message_read(reply, "u", &u);
                        if (r < 0)
                                return r;

                        pid = u;
                        if (mask & SD_BUS_CREDS_PID) {
                                c->pid = u;
                                c->mask |= SD_BUS_CREDS_PID;
                        }

                        reply = sd_bus_message_unref(reply);
                }

                if (mask & SD_BUS_CREDS_EUID) {
                        uint32_t u;

                        r = sd_bus_call_method(
                                        bus,
                                        "org.freedesktop.DBus",
                                        "/org/freedesktop/DBus",
                                        "org.freedesktop.DBus",
                                        "GetConnectionUnixUser",
                                        NULL,
                                        &reply,
                                        "s",
                                        unique ? unique : name);
                        if (r < 0)
                                return r;

                        r = sd_bus_message_read(reply, "u", &u);
                        if (r < 0)
                                return r;

                        c->euid = u;
                        c->mask |= SD_BUS_CREDS_EUID;

                        reply = sd_bus_message_unref(reply);
                }

                if (mask & SD_BUS_CREDS_SELINUX_CONTEXT) {
                        _cleanup_bus_error_free_ sd_bus_error error = SD_BUS_ERROR_NULL;
                        const void *p = NULL;
                        size_t sz = 0;

                        r = sd_bus_call_method(
                                        bus,
                                        "org.freedesktop.DBus",
                                        "/org/freedesktop/DBus",
                                        "org.freedesktop.DBus",
                                        "GetConnectionSELinuxSecurityContext",
                                        &error,
                                        &reply,
                                        "s",
                                        unique ? unique : name);
                        if (r < 0) {
                                if (!sd_bus_error_has_name(&error, "org.freedesktop.DBus.Error.SELinuxSecurityContextUnknown"))
                                        return r;
                        } else {
                                r = sd_bus_message_read_array(reply, 'y', &p, &sz);
                                if (r < 0)
                                        return r;

                                c->label = strndup(p, sz);
                                if (!c->label)
                                        return -ENOMEM;

                                c->mask |= SD_BUS_CREDS_SELINUX_CONTEXT;
                        }
                }

                r = bus_creds_add_more(c, mask, pid, 0);
                if (r < 0)
                        return r;
        }

        if (creds) {
                *creds = c;
                c = NULL;
        }

        return 0;
}

_public_ int sd_bus_get_name_creds(
                sd_bus *bus,
                const char *name,
                uint64_t mask,
                sd_bus_creds **creds) {

        assert_return(bus, -EINVAL);
        assert_return(name, -EINVAL);
        assert_return((mask & ~SD_BUS_CREDS_AUGMENT) <= _SD_BUS_CREDS_ALL, -EOPNOTSUPP);
        assert_return(mask == 0 || creds, -EINVAL);
        assert_return(!bus_pid_changed(bus), -ECHILD);
        assert_return(service_name_is_valid(name), -EINVAL);

        if (!bus->bus_client)
                return -EINVAL;

        if (streq(name, "org.freedesktop.DBus.Local"))
                return -EINVAL;

        if (!BUS_IS_OPEN(bus->state))
                return -ENOTCONN;

        if (bus->is_kernel)
                return bus_get_name_creds_kdbus(bus, name, mask, false, creds);
        else
                return bus_get_name_creds_dbus1(bus, name, mask, creds);
}

static int bus_get_owner_creds_kdbus(sd_bus *bus, uint64_t mask, sd_bus_creds **ret) {
        _cleanup_bus_creds_unref_ sd_bus_creds *c = NULL;
        struct kdbus_cmd_info cmd = {
                .size = sizeof(struct kdbus_cmd_info),
        };
        struct kdbus_info *creator_info;
        pid_t pid = 0;
        int r;

        c = bus_creds_new();
        if (!c)
                return -ENOMEM;

        /* If augmentation is on, and the bus doesn't didn't allow us
         * to get the bits we want, then ask for the PID/TID so that we
         * can read the rest from /proc. */
        if ((mask & SD_BUS_CREDS_AUGMENT) &&
            (mask & (SD_BUS_CREDS_PPID|
                     SD_BUS_CREDS_UID|SD_BUS_CREDS_EUID|SD_BUS_CREDS_SUID|SD_BUS_CREDS_FSUID|
                     SD_BUS_CREDS_GID|SD_BUS_CREDS_EGID|SD_BUS_CREDS_SGID|SD_BUS_CREDS_FSGID|
                     SD_BUS_CREDS_COMM|SD_BUS_CREDS_TID_COMM|SD_BUS_CREDS_EXE|SD_BUS_CREDS_CMDLINE|
                     SD_BUS_CREDS_CGROUP|SD_BUS_CREDS_UNIT|SD_BUS_CREDS_USER_UNIT|SD_BUS_CREDS_SLICE|SD_BUS_CREDS_SESSION|SD_BUS_CREDS_OWNER_UID|
                     SD_BUS_CREDS_EFFECTIVE_CAPS|SD_BUS_CREDS_PERMITTED_CAPS|SD_BUS_CREDS_INHERITABLE_CAPS|SD_BUS_CREDS_BOUNDING_CAPS|
                     SD_BUS_CREDS_SELINUX_CONTEXT|
                     SD_BUS_CREDS_AUDIT_SESSION_ID|SD_BUS_CREDS_AUDIT_LOGIN_UID)))
                mask |= SD_BUS_CREDS_PID;

        cmd.attach_flags = attach_flags_to_kdbus(mask);

        r = ioctl(bus->input_fd, KDBUS_CMD_BUS_CREATOR_INFO, &cmd);
        if (r < 0)
                return -errno;

        creator_info = (struct kdbus_info *) ((uint8_t *) bus->kdbus_buffer + cmd.offset);

        r = bus_populate_creds_from_items(bus, creator_info, mask, c);
        bus_kernel_cmd_free(bus, cmd.offset);
        if (r < 0)
                return r;

        r = bus_creds_add_more(c, mask, pid, 0);
        if (r < 0)
                return r;

        *ret = c;
        c = NULL;
        return 0;
}

static int bus_get_owner_creds_dbus1(sd_bus *bus, uint64_t mask, sd_bus_creds **ret) {
        _cleanup_bus_creds_unref_ sd_bus_creds *c = NULL;
        pid_t pid = 0;
        int r;
        bool do_label = bus->label && (mask & SD_BUS_CREDS_SELINUX_CONTEXT);

<<<<<<< HEAD
        if (!bus->ucred_valid && isempty(bus->label))
=======
        /* Avoid allocating anything if we have no chance of returning useful data */
        if (!bus->ucred_valid && !do_label)
>>>>>>> 2de56f70
                return -ENODATA;

        c = bus_creds_new();
        if (!c)
                return -ENOMEM;

        if (bus->ucred_valid) {
                if (bus->ucred.pid > 0) {
                        pid = c->pid = bus->ucred.pid;
                        c->mask |= SD_BUS_CREDS_PID & mask;
                }

                if (bus->ucred.uid != UID_INVALID) {
                        c->euid = bus->ucred.uid;
                        c->mask |= SD_BUS_CREDS_EUID & mask;
                }

                if (bus->ucred.gid != GID_INVALID) {
                        c->egid = bus->ucred.gid;
                        c->mask |= SD_BUS_CREDS_EGID & mask;
                }
        }

        if (do_label) {
                c->label = strdup(bus->label);
                if (!c->label)
                        return -ENOMEM;

                c->mask |= SD_BUS_CREDS_SELINUX_CONTEXT;
        }

        r = bus_creds_add_more(c, mask, pid, 0);
        if (r < 0)
                return r;

        *ret = c;
        c = NULL;
        return 0;
}

_public_ int sd_bus_get_owner_creds(sd_bus *bus, uint64_t mask, sd_bus_creds **ret) {
        assert_return(bus, -EINVAL);
        assert_return((mask & ~SD_BUS_CREDS_AUGMENT) <= _SD_BUS_CREDS_ALL, -EOPNOTSUPP);
        assert_return(ret, -EINVAL);
        assert_return(!bus_pid_changed(bus), -ECHILD);

        if (!BUS_IS_OPEN(bus->state))
                return -ENOTCONN;

        if (bus->is_kernel)
                return bus_get_owner_creds_kdbus(bus, mask, ret);
        else
                return bus_get_owner_creds_dbus1(bus, mask, ret);
}

static int add_name_change_match(sd_bus *bus,
                                 uint64_t cookie,
                                 const char *name,
                                 const char *old_owner,
                                 const char *new_owner) {

        uint64_t name_id = KDBUS_MATCH_ID_ANY, old_owner_id = 0, new_owner_id = 0;
        int is_name_id = -1, r;
        struct kdbus_item *item;

        assert(bus);

        /* If we encounter a match that could match against
         * NameOwnerChanged messages, then we need to create
         * KDBUS_ITEM_NAME_{ADD,REMOVE,CHANGE} and
         * KDBUS_ITEM_ID_{ADD,REMOVE} matches for it, possibly
         * multiple if the match is underspecified.
         *
         * The NameOwnerChanged signals take three parameters with
         * unique or well-known names, but only some forms actually
         * exist:
         *
         * WELLKNOWN, "", UNIQUE       → KDBUS_ITEM_NAME_ADD
         * WELLKNOWN, UNIQUE, ""       → KDBUS_ITEM_NAME_REMOVE
         * WELLKNOWN, UNIQUE, UNIQUE   → KDBUS_ITEM_NAME_CHANGE
         * UNIQUE, "", UNIQUE          → KDBUS_ITEM_ID_ADD
         * UNIQUE, UNIQUE, ""          → KDBUS_ITEM_ID_REMOVE
         *
         * For the latter two the two unique names must be identical.
         *
         * */

        if (name) {
                is_name_id = bus_kernel_parse_unique_name(name, &name_id);
                if (is_name_id < 0)
                        return 0;
        }

        if (!isempty(old_owner)) {
                r = bus_kernel_parse_unique_name(old_owner, &old_owner_id);
                if (r < 0)
                        return 0;
                if (r == 0)
                        return 0;
                if (is_name_id > 0 && old_owner_id != name_id)
                        return 0;
        } else
                old_owner_id = KDBUS_MATCH_ID_ANY;

        if (!isempty(new_owner)) {
                r = bus_kernel_parse_unique_name(new_owner, &new_owner_id);
                if (r < 0)
                        return r;
                if (r == 0)
                        return 0;
                if (is_name_id > 0 && new_owner_id != name_id)
                        return 0;
        } else
                new_owner_id = KDBUS_MATCH_ID_ANY;

        if (is_name_id <= 0) {
                struct kdbus_cmd_match *m;
                size_t sz, l;

                /* If the name argument is missing or is a well-known
                 * name, then add KDBUS_ITEM_NAME_{ADD,REMOVE,CHANGE}
                 * matches for it */

                l = name ? strlen(name) + 1 : 0;

                sz = ALIGN8(offsetof(struct kdbus_cmd_match, items) +
                            offsetof(struct kdbus_item, name_change) +
                            offsetof(struct kdbus_notify_name_change, name) +
                            l);

                m = alloca0_align(sz, 8);
                m->size = sz;
                m->cookie = cookie;

                item = m->items;
                item->size =
                        offsetof(struct kdbus_item, name_change) +
                        offsetof(struct kdbus_notify_name_change, name) +
                        l;

                item->name_change.old_id.id = old_owner_id;
                item->name_change.new_id.id = new_owner_id;

                if (name)
                        memcpy(item->name_change.name, name, l);

                /* If the old name is unset or empty, then
                 * this can match against added names */
                if (!old_owner || old_owner[0] == 0) {
                        item->type = KDBUS_ITEM_NAME_ADD;

                        r = ioctl(bus->input_fd, KDBUS_CMD_MATCH_ADD, m);
                        if (r < 0)
                                return -errno;
                }

                /* If the new name is unset or empty, then
                 * this can match against removed names */
                if (!new_owner || new_owner[0] == 0) {
                        item->type = KDBUS_ITEM_NAME_REMOVE;

                        r = ioctl(bus->input_fd, KDBUS_CMD_MATCH_ADD, m);
                        if (r < 0)
                                return -errno;
                }

                /* The CHANGE match we need in either case, because
                 * what is reported as a name change by the kernel
                 * might just be an owner change between starter and
                 * normal clients. For userspace such a change should
                 * be considered a removal/addition, hence let's
                 * subscribe to this unconditionally. */
                item->type = KDBUS_ITEM_NAME_CHANGE;
                r = ioctl(bus->input_fd, KDBUS_CMD_MATCH_ADD, m);
                if (r < 0)
                        return -errno;
        }

        if (is_name_id != 0) {
                struct kdbus_cmd_match *m;
                uint64_t sz;

                /* If the name argument is missing or is a unique
                 * name, then add KDBUS_ITEM_ID_{ADD,REMOVE} matches
                 * for it */

                sz = ALIGN8(offsetof(struct kdbus_cmd_match, items) +
                            offsetof(struct kdbus_item, id_change) +
                            sizeof(struct kdbus_notify_id_change));

                m = alloca0_align(sz, 8);
                m->size = sz;
                m->cookie = cookie;

                item = m->items;
                item->size =
                        offsetof(struct kdbus_item, id_change) +
                        sizeof(struct kdbus_notify_id_change);
                item->id_change.id = name_id;

                /* If the old name is unset or empty, then this can
                 * match against added ids */
                if (!old_owner || old_owner[0] == 0) {
                        item->type = KDBUS_ITEM_ID_ADD;

                        r = ioctl(bus->input_fd, KDBUS_CMD_MATCH_ADD, m);
                        if (r < 0)
                                return -errno;
                }

                /* If thew new name is unset or empty, then this can
                 * match against removed ids */
                if (!new_owner || new_owner[0] == 0) {
                        item->type = KDBUS_ITEM_ID_REMOVE;

                        r = ioctl(bus->input_fd, KDBUS_CMD_MATCH_ADD, m);
                        if (r < 0)
                                return -errno;
                }
        }

        return 0;
}

int bus_add_match_internal_kernel(
                sd_bus *bus,
                struct bus_match_component *components,
                unsigned n_components,
                uint64_t cookie) {

        struct kdbus_cmd_match *m;
        struct kdbus_item *item;
        uint64_t *bloom;
        size_t sz;
        const char *sender = NULL;
        size_t sender_length = 0;
        uint64_t src_id = KDBUS_MATCH_ID_ANY;
        bool using_bloom = false;
        unsigned i;
        bool matches_name_change = true;
        const char *name_change_arg[3] = {};
        int r;

        assert(bus);

        /* Monitor streams don't support matches, make this a NOP */
        if (bus->hello_flags & KDBUS_HELLO_MONITOR)
                return 0;

        bloom = alloca0(bus->bloom_size);

        sz = ALIGN8(offsetof(struct kdbus_cmd_match, items));

        for (i = 0; i < n_components; i++) {
                struct bus_match_component *c = &components[i];

                switch (c->type) {

                case BUS_MATCH_SENDER:
                        if (!streq(c->value_str, "org.freedesktop.DBus"))
                                matches_name_change = false;

                        r = bus_kernel_parse_unique_name(c->value_str, &src_id);
                        if (r < 0)
                                return r;
                        else if (r > 0)
                                sz += ALIGN8(offsetof(struct kdbus_item, id) + sizeof(uint64_t));
                        else  {
                                sender = c->value_str;
                                sender_length = strlen(sender);
                                sz += ALIGN8(offsetof(struct kdbus_item, str) + sender_length + 1);
                        }

                        break;

                case BUS_MATCH_MESSAGE_TYPE:
                        if (c->value_u8 != SD_BUS_MESSAGE_SIGNAL)
                                matches_name_change = false;

                        bloom_add_pair(bloom, bus->bloom_size, bus->bloom_n_hash, "message-type", bus_message_type_to_string(c->value_u8));
                        using_bloom = true;
                        break;

                case BUS_MATCH_INTERFACE:
                        if (!streq(c->value_str, "org.freedesktop.DBus"))
                                matches_name_change = false;

                        bloom_add_pair(bloom, bus->bloom_size, bus->bloom_n_hash, "interface", c->value_str);
                        using_bloom = true;
                        break;

                case BUS_MATCH_MEMBER:
                        if (!streq(c->value_str, "NameOwnerChanged"))
                                matches_name_change = false;

                        bloom_add_pair(bloom, bus->bloom_size, bus->bloom_n_hash, "member", c->value_str);
                        using_bloom = true;
                        break;

                case BUS_MATCH_PATH:
                        if (!streq(c->value_str, "/org/freedesktop/DBus"))
                                matches_name_change = false;

                        bloom_add_pair(bloom, bus->bloom_size, bus->bloom_n_hash, "path", c->value_str);
                        using_bloom = true;
                        break;

                case BUS_MATCH_PATH_NAMESPACE:
                        if (!streq(c->value_str, "/")) {
                                bloom_add_pair(bloom, bus->bloom_size, bus->bloom_n_hash, "path-slash-prefix", c->value_str);
                                using_bloom = true;
                        }
                        break;

                case BUS_MATCH_ARG...BUS_MATCH_ARG_LAST: {
                        char buf[sizeof("arg")-1 + 2 + 1];

                        if (c->type - BUS_MATCH_ARG < 3)
                                name_change_arg[c->type - BUS_MATCH_ARG] = c->value_str;

                        xsprintf(buf, "arg%i", c->type - BUS_MATCH_ARG);
                        bloom_add_pair(bloom, bus->bloom_size, bus->bloom_n_hash, buf, c->value_str);
                        using_bloom = true;
                        break;
                }

                case BUS_MATCH_ARG_PATH...BUS_MATCH_ARG_PATH_LAST: {
                        char buf[sizeof("arg")-1 + 2 + sizeof("-slash-prefix")];

                        xsprintf(buf, "arg%i-slash-prefix", c->type - BUS_MATCH_ARG_PATH);
                        bloom_add_pair(bloom, bus->bloom_size, bus->bloom_n_hash, buf, c->value_str);
                        using_bloom = true;
                        break;
                }

                case BUS_MATCH_ARG_NAMESPACE...BUS_MATCH_ARG_NAMESPACE_LAST: {
                        char buf[sizeof("arg")-1 + 2 + sizeof("-dot-prefix")];

                        xsprintf(buf, "arg%i-dot-prefix", c->type - BUS_MATCH_ARG_NAMESPACE);
                        bloom_add_pair(bloom, bus->bloom_size, bus->bloom_n_hash, buf, c->value_str);
                        using_bloom = true;
                        break;
                }

                case BUS_MATCH_DESTINATION:
                        /* The bloom filter does not include
                           the destination, since it is only
                           available for broadcast messages
                           which do not carry a destination
                           since they are undirected. */
                        break;

                case BUS_MATCH_ROOT:
                case BUS_MATCH_VALUE:
                case BUS_MATCH_LEAF:
                case _BUS_MATCH_NODE_TYPE_MAX:
                case _BUS_MATCH_NODE_TYPE_INVALID:
                        assert_not_reached("Invalid match type?");
                }
        }

        if (using_bloom)
                sz += ALIGN8(offsetof(struct kdbus_item, data64) + bus->bloom_size);

        m = alloca0_align(sz, 8);
        m->size = sz;
        m->cookie = cookie;

        item = m->items;

        if (src_id != KDBUS_MATCH_ID_ANY) {
                item->size = offsetof(struct kdbus_item, id) + sizeof(uint64_t);
                item->type = KDBUS_ITEM_ID;
                item->id = src_id;
                item = KDBUS_ITEM_NEXT(item);
        }

        if (using_bloom) {
                item->size = offsetof(struct kdbus_item, data64) + bus->bloom_size;
                item->type = KDBUS_ITEM_BLOOM_MASK;
                memcpy(item->data64, bloom, bus->bloom_size);
                item = KDBUS_ITEM_NEXT(item);
        }

        if (sender) {
                item->size = offsetof(struct kdbus_item, str) + sender_length + 1;
                item->type = KDBUS_ITEM_NAME;
                memcpy(item->str, sender, sender_length + 1);
        }

        r = ioctl(bus->input_fd, KDBUS_CMD_MATCH_ADD, m);
        if (r < 0)
                return -errno;

        if (matches_name_change) {

                /* If this match could theoretically match
                 * NameOwnerChanged messages, we need to
                 * install a second non-bloom filter explitly
                 * for it */

                r = add_name_change_match(bus, cookie, name_change_arg[0], name_change_arg[1], name_change_arg[2]);
                if (r < 0)
                        return r;
        }

        return 0;
}

#define internal_match(bus, m)                                          \
        ((bus)->hello_flags & KDBUS_HELLO_MONITOR                       \
         ? (isempty(m) ? "eavesdrop='true'" : strjoina((m), ",eavesdrop='true'")) \
         : (m))

static int bus_add_match_internal_dbus1(
                sd_bus *bus,
                const char *match) {

        const char *e;

        assert(bus);
        assert(match);

        e = internal_match(bus, match);

        return sd_bus_call_method(
                        bus,
                        "org.freedesktop.DBus",
                        "/org/freedesktop/DBus",
                        "org.freedesktop.DBus",
                        "AddMatch",
                        NULL,
                        NULL,
                        "s",
                        e);
}

int bus_add_match_internal(
                sd_bus *bus,
                const char *match,
                struct bus_match_component *components,
                unsigned n_components,
                uint64_t cookie) {

        assert(bus);

        if (!bus->bus_client)
                return -EINVAL;

        if (bus->is_kernel)
                return bus_add_match_internal_kernel(bus, components, n_components, cookie);
        else
                return bus_add_match_internal_dbus1(bus, match);
}

int bus_remove_match_internal_kernel(
                sd_bus *bus,
                uint64_t cookie) {

        struct kdbus_cmd_match m = {
                .size = offsetof(struct kdbus_cmd_match, items),
                .cookie = cookie,
        };
        int r;

        assert(bus);

        /* Monitor streams don't support matches, make this a NOP */
        if (bus->hello_flags & KDBUS_HELLO_MONITOR)
                return 0;

        r = ioctl(bus->input_fd, KDBUS_CMD_MATCH_REMOVE, &m);
        if (r < 0)
                return -errno;

        return 0;
}

static int bus_remove_match_internal_dbus1(
                sd_bus *bus,
                const char *match) {

        const char *e;

        assert(bus);
        assert(match);

        e = internal_match(bus, match);

        return sd_bus_call_method(
                        bus,
                        "org.freedesktop.DBus",
                        "/org/freedesktop/DBus",
                        "org.freedesktop.DBus",
                        "RemoveMatch",
                        NULL,
                        NULL,
                        "s",
                        e);
}

int bus_remove_match_internal(
                sd_bus *bus,
                const char *match,
                uint64_t cookie) {

        assert(bus);

        if (!bus->bus_client)
                return -EINVAL;

        if (bus->is_kernel)
                return bus_remove_match_internal_kernel(bus, cookie);
        else
                return bus_remove_match_internal_dbus1(bus, match);
}

_public_ int sd_bus_get_name_machine_id(sd_bus *bus, const char *name, sd_id128_t *machine) {
        _cleanup_bus_message_unref_ sd_bus_message *reply = NULL, *m = NULL;
        const char *mid;
        int r;

        assert_return(bus, -EINVAL);
        assert_return(name, -EINVAL);
        assert_return(machine, -EINVAL);
        assert_return(!bus_pid_changed(bus), -ECHILD);
        assert_return(service_name_is_valid(name), -EINVAL);

        if (!bus->bus_client)
                return -EINVAL;

        if (!BUS_IS_OPEN(bus->state))
                return -ENOTCONN;

        if (streq_ptr(name, bus->unique_name))
                return sd_id128_get_machine(machine);

        r = sd_bus_message_new_method_call(
                        bus,
                        &m,
                        name,
                        "/",
                        "org.freedesktop.DBus.Peer",
                        "GetMachineId");
        if (r < 0)
                return r;

        r = sd_bus_message_set_auto_start(m, false);
        if (r < 0)
                return r;

        r = sd_bus_call(bus, m, 0, NULL, &reply);
        if (r < 0)
                return r;

        r = sd_bus_message_read(reply, "s", &mid);
        if (r < 0)
                return r;

        return sd_id128_from_string(mid, machine);
}<|MERGE_RESOLUTION|>--- conflicted
+++ resolved
@@ -981,12 +981,8 @@
         int r;
         bool do_label = bus->label && (mask & SD_BUS_CREDS_SELINUX_CONTEXT);
 
-<<<<<<< HEAD
-        if (!bus->ucred_valid && isempty(bus->label))
-=======
         /* Avoid allocating anything if we have no chance of returning useful data */
         if (!bus->ucred_valid && !do_label)
->>>>>>> 2de56f70
                 return -ENODATA;
 
         c = bus_creds_new();
